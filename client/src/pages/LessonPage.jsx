// e:\Spacey-Intern\spacey_second_demo\spacey_demo_2\client\src\pages\LessonPage.jsx

import React, { useState, useEffect, useMemo, useCallback } from 'react';
import { useParams, Link } from 'react-router-dom';
import { ArrowLeft, Loader, AlertTriangle, RefreshCw, BookOpen, MessageSquare } from 'lucide-react';

// API Service
import { analyzeInteraction, saveChoice, saveFinalSummary } from '../api/lesson_api';

// Components
import Navbar from '../components/ui/Navbar';
import NarrationBlock from '../components/lesson/NarrationBlock';
import ChoiceBlock from '../components/lesson/ChoiceBlock';
import ReflectionBlock from '../components/lesson/ReflectionBlock';
import QuizBlock from '../components/lesson/QuizBlock';
import CharacterModel from '../components/lesson/CharacterModel';
import DebugPanel from '../components/debug/DebugPanel';
import AiFeedback from '../components/lesson/AiFeedback';
import LogPanel from '../components/lesson/LogPanel';
import MediaDisplay from '../components/lesson/MediaDisplay';
import LessonProgressIndicator from '../components/lesson/LessonProgressIndicator'; // Import LessonProgressIndicator
import ChatPanel from '../components/chat/ChatPanel';

// Hooks
import useAudio from '../hooks/useAudio';

import { db, auth } from '../firebaseConfig';  // Import Firebase services
import { doc, setDoc, getDoc, Timestamp } from 'firebase/firestore';
import { onAuthStateChanged } from 'firebase/auth'; // Listen for auth changes


const fetchLessonData = async (lessonId) => {
  try {
    const lessonModule = await import(`../../public/lessons/${lessonId}.json`);
    return lessonModule.default;
  } catch (error) {
    console.error("Failed to load lesson data:", error);
    return null;
  }
};

const LessonPage = () => {
  const { lessonId } = useParams();
  
  const [lesson, setLesson] = useState(null);
  const [currentBlockId, setCurrentBlockId] = useState(null);
  const [userTags, setUserTags] = useState([]);
  const [isLoading, setIsLoading] = useState(true);
  const [error, setError] = useState(null);
  const [isDebuggerOpen, setIsDebuggerOpen] = useState(false);
  const [lastAnalysis, setLastAnalysis] = useState(null);
  const [userId, setUserId] = useState(null);
  const [persistentUserTags, setPersistentUserTags] = useState([]); // For global traits
  const [currentMediaIndex, setCurrentMediaIndex] = useState(0);  // For media progress


  // --- STATE FOR UI FLOW & LOGS ---
  const [pageState, setPageState] = useState('idle'); 
  const [pendingNavigation, setPendingNavigation] = useState(null);
  const [backendAiMessage, setBackendAiMessage] = useState(null);
  const [analysisLog, setAnalysisLog] = useState([]);
  const [isLogOpen, setIsLogOpen] = useState(false);

  // --- CHAT STATE ---
  const [chatHistory, setChatHistory] = useState([]);
  const [isChatOpen, setIsChatOpen] = useState(false); // Control ChatPanel visibility

  useEffect(() => {
    const unsubscribe = onAuthStateChanged(auth, (user) => {
      if (user) {
        setUserId(user.uid);
      } else {
        setUserId(null);
      }
    });
    return () => unsubscribe();  // Cleanup on unmount
  }, []);

  useEffect(() => {
    if (lessonId && userId) {
      loadLessonProgress();
      loadPersistentUserTags();
    } else if (lessonId && !userId) {  // Only load from scratch if no user is logged in
    loadLesson();
  }
  }, [lessonId, userId]);

  const loadLesson = useCallback(() => {
    setIsLoading(true);
    setError(null);
    setBackendAiMessage(null);
    setLastAnalysis(null);
    setPageState('idle');
    setPendingNavigation(null);
    setAnalysisLog([]);
    fetchLessonData(lessonId).then(data => {
      if (data && data.blocks && data.blocks.length > 0) {
        setLesson(data);
        setCurrentBlockId(data.blocks[0].block_id);
        setUserTags([]);
        setChatHistory([]); // Initialize chat history
      } else {
        setError(`Mission "${lessonId}" not found or is invalid.`);
      }
      setIsLoading(false);
    });
  }, [lessonId]);

  useEffect(() => {
    if (lessonId) {
      loadLesson();
    }
  }, [lessonId, loadLesson]);


  const loadLessonProgress = async () => {
    setIsLoading(true);
    setError(null);

    try {
      const progressDocId = `${userId}_${lessonId}`;
      const progressDocRef = doc(db, "lesson_progress", progressDocId);
      const docSnap = await getDoc(progressDocRef);

      if (docSnap.exists()) {
        const data = docSnap.data();
        setCurrentBlockId(data.currentBlockId);
        setUserTags(data.userTags);
        // You might also want to handle loading 'completed' status here.
        setCurrentMediaIndex(data.currentMediaIndex || 0); // Load media index
        setChatHistory(data.chatHistory || []);  // Load chat history
        setLesson(await fetchLessonData(lessonId)); // Load lesson data after progress
      } else {
        // If no progress exists, load the lesson and start from the beginning.
        const lessonData = await fetchLessonData(lessonId);
        if (lessonData && lessonData.blocks && lessonData.blocks.length > 0) {
          setLesson(lessonData);
          setCurrentBlockId(lessonData.blocks[0].block_id);
          setUserTags([]);
          setCurrentMediaIndex(0);
          setChatHistory([]); // Initialize chat history
          // Initialize progress in Firestore.
          await saveLessonProgress(lessonData.blocks[0].block_id, [], 0);
        } else {
          setError(`Mission "${lessonId}" not found or is invalid.`);
        }
      }
    } catch (error) {
      console.error("Failed to load or initialize lesson progress:", error);
      setError("Failed to load lesson progress.");
    } finally {
      setIsLoading(false);
    }
  };



  const saveLessonProgress = async (blockId, tags, mediaIndex = 0, chatHistory = [], completed = false) => {
    if (!userId || !lessonId || blockId === null || blockId === undefined) {
      console.warn("[saveLessonProgress] Not saving progress: blockId is null or undefined", { userId, lessonId, blockId, tags });
      return; // Ensure user, lesson, and blockId are valid
    }

    try {
      const progressDocId = `${userId}_${lessonId}`;
      const progressDocRef = doc(db, "lesson_progress", progressDocId);
      await setDoc(
        progressDocRef,
        {
          currentBlockId: blockId,
          userTags: tags,
          currentMediaIndex: mediaIndex, // Save media index
          chatHistory: chatHistory, // Save chat history
          completed: completed,
          lastUpdated: Timestamp.now(),
        },
        { merge: true }
      );
    } catch (error) {
      console.error("Failed to save lesson progress:", error);
    }
  };

  const loadPersistentUserTags = async () => {
    if (!userId) return;
    try {
      const userDocRef = doc(db, "user_traits", userId); // Separate collection
      const docSnap = await getDoc(userDocRef);
      if (docSnap.exists()) {
        setPersistentUserTags(docSnap.data().tags || []);
      } else {
        setPersistentUserTags([]);
      }
    } catch (error) {
      console.error("Failed to load persistent user tags:", error);
    }
  };

  const savePersistentUserTags = async (tags) => {
    if (!userId) return;
    try {
      const userDocRef = doc(db, "user_traits", userId);
      await setDoc(userDocRef, { tags }, { merge: true });
    } catch (error) {
      console.error("Failed to save persistent user tags:", error);
    }
  };


  const { currentBlock, currentBlockIndex } = useMemo(() => {
    if (!lesson || !currentBlockId) return { currentBlock: null, currentBlockIndex: -1 };
    const blockIndex = lesson.blocks.findIndex(b => b.block_id === currentBlockId);
    return { currentBlock: lesson.blocks[blockIndex], currentBlockIndex: blockIndex };
  }, [lesson, currentBlockId]);

  // --- NEW: Use the audio hook to play sound from the current block ---
  const audioSrc = useMemo(() => currentBlock?.media?.audio, [currentBlock]);
  useAudio(audioSrc);
  // --- END OF NEW CODE ---

  const handleNavigate = useCallback((nextBlockId) => {
    if (nextBlockId) {
      setCurrentBlockId(nextBlockId);
      saveLessonProgress(nextBlockId, userTags, currentMediaIndex, chatHistory);
    }
  }, [userTags, saveLessonProgress, currentMediaIndex, chatHistory]);

  const handleChoice = useCallback((choice) => {
    const { next_block, tag } = choice;
    setPendingNavigation(next_block);
    setPageState('thinking');

    const runAnalysis = async () => {
      try {
        const optimisticTags = tag ? [...new Set([...userTags, tag])] : [...userTags];
        const payload = {
          lessonData: lesson,
          currentBlock: currentBlock,
          userResponse: choice,
          userTags: optimisticTags,
          chatHistory: chatHistory // Include chat history
        };
        const response = await analyzeInteraction(payload);
        setLastAnalysis(response);
        setBackendAiMessage(response.ai_message);
        if (response.ai_message && !response.error) {
          setAnalysisLog(prevLog => [...prevLog, response.ai_message]);
        }
        if (response.added_traits || response.removed_traits) {
            setUserTags(prevTags => {
                const withAdded = [...new Set([...prevTags, ...(response.added_traits || [])])];
                const withRemoved = withAdded.filter(t => !(response.removed_traits || []).includes(t));
<<<<<<< HEAD
                if (currentBlock.next_block || pendingNavigation) {
                  saveLessonProgress(currentBlock.next_block || pendingNavigation, withRemoved, currentMediaIndex);
                } else {
                  console.warn('[handleChoice] Not saving progress: next_block is null', { currentBlock, pendingNavigation });
                }
=======
                saveLessonProgress(currentBlock.next_block || pendingNavigation, withRemoved, currentMediaIndex, chatHistory); // Save with updated tags
>>>>>>> 51ca2568
                // Update persistent traits
                const updatedPersistentTags = [...new Set([...persistentUserTags, ...withAdded])].filter(t => !response.removed_traits?.includes(t));
                savePersistentUserTags(updatedPersistentTags);
                setPersistentUserTags(updatedPersistentTags);
                return withRemoved;
            });
        }
        else {
<<<<<<< HEAD
          if (currentBlock.next_block || pendingNavigation) {
            saveLessonProgress(currentBlock.next_block || pendingNavigation, userTags, currentMediaIndex);
          } else {
            console.warn('[handleChoice] Not saving progress: next_block is null', { currentBlock, pendingNavigation });
          }
        }
        // --- NEW: Save choice to backend for trait tracking ---
        if (userId && lesson && currentBlock && currentBlock.block_id) {
          await saveChoice({
            userId,
            missionId: lesson.mission_id,
            blockId: currentBlock.block_id,
            choiceText: choice.text,
            tag: tag || null,
          });
        } else {
          console.warn('[handleChoice] Not saving choice: missing userId, lesson, or currentBlock.block_id', { userId, lesson, currentBlock });
=======
          saveLessonProgress(currentBlock.next_block || pendingNavigation, userTags, currentMediaIndex, chatHistory);  // Save even if no tag changes
>>>>>>> 51ca2568
        }
        // --- END NEW ---
        setPageState('feedback');
      } catch (err) {
        console.error("Failed to analyze interaction:", err);
        handleNavigate(next_block);
        setPageState('idle');
<<<<<<< HEAD
        if (next_block) {
          saveLessonProgress(next_block, userTags);
        } else {
          console.warn('[handleChoice] Not saving progress on error: next_block is null', { next_block });
        }
=======
        saveLessonProgress(next_block, userTags, currentMediaIndex, chatHistory); // Save progress even on failure
>>>>>>> 51ca2568
      }
    };
    runAnalysis();
<<<<<<< HEAD
  }, [userTags, lesson, currentBlock, handleNavigate, pendingNavigation, saveLessonProgress, currentMediaIndex, persistentUserTags, savePersistentUserTags, userId]);
=======
  }, [userTags, lesson, currentBlock, handleNavigate, pendingNavigation, saveLessonProgress, currentMediaIndex, persistentUserTags, savePersistentUserTags, chatHistory]);

>>>>>>> 51ca2568

  // When lesson is completed (e.g. in Debrief block or similar)
  const markLessonAsComplete = useCallback(() => {
    saveLessonProgress(currentBlockId, userTags, true); // Mark as completed.
    // --- NEW: Save final summary to backend for mission completion ---
    if (userId && lesson) {
      saveFinalSummary({
        userId,
        missionId: lesson.mission_id,
        summary: 'Mission completed', // You can pass a more detailed summary if available
      });
    }
    // --- END NEW ---
  }, [currentBlockId, userTags, saveLessonProgress, userId, lesson]);


  const handleFeedbackComplete = useCallback(() => {
    setPageState('idle');
    handleNavigate(pendingNavigation);
    setPendingNavigation(null);
    setBackendAiMessage(null);
  }, [pendingNavigation, handleNavigate]);

  const getDynamicText = useCallback((dynamicContent) => {
    if (!dynamicContent) return null;
    let bestMatch = { score: -1, text: '' };
    const defaultItem = dynamicContent.find(item => !item.condition_tags || item.condition_tags.length === 0);

    dynamicContent.forEach(item => {
      if (!item.condition_tags || item.condition_tags.length === 0) return;
      const score = item.condition_tags.filter(tag => userTags.includes(tag)).length;
      if (score > bestMatch.score) {
        bestMatch = { score, text: item.text };
      }
    });
    return bestMatch.score >= 0 ? bestMatch.text : (defaultItem?.text || '');
  }, [userTags]);

  const handleReplay = useCallback(() => {
    loadLesson();
    loadPersistentUserTags().then(() => { // Ensure persistent tags are loaded first
      setUserTags(persistentUserTags); // Apply persistent traits to current lesson
      setChatHistory([]); // Reset chat history on replay
    });
    setIsDebuggerOpen(false);
  }, [loadLesson, loadPersistentUserTags, persistentUserTags, setUserTags]);

  const handleJumpToBlock = useCallback((blockId) => {
    setPageState('idle');
    setCurrentBlockId(blockId);
  }, []);

  const renderLessonFlow = () => {
    switch (pageState) {
      case 'thinking':
        return (
          <div className="flex flex-col items-center justify-center gap-4 text-cyan-400/80 h-48 animate-fade-in">
            <Loader size={48} className="animate-spin" />
            <p className="font-mono">Analyzing your decision...</p>
          </div>
        );
      case 'feedback':
        return (
          <AiFeedback 
            message={backendAiMessage} 
            onContinue={handleFeedbackComplete} 
          />
        );
      case 'idle':
      default:
        if (!currentBlock) return null;
        const augmentedBlock = { ...currentBlock };
        if (
          !augmentedBlock.next_block &&
          (augmentedBlock.type === 'narration' || augmentedBlock.type === 'reflection' || augmentedBlock.type === 'quiz') &&
          currentBlockIndex < lesson.blocks.length - 1
        ) {
          augmentedBlock.next_block = lesson.blocks[currentBlockIndex + 1].block_id;
        }

        switch (augmentedBlock.type) {
          case 'narration':
            if (augmentedBlock.block_id === "Debrief") {
              markLessonAsComplete();
            }
            return <NarrationBlock block={augmentedBlock} onNavigate={handleNavigate} getDynamicText={getDynamicText} userTags={userTags} />;
          case 'choice':
            return <ChoiceBlock block={currentBlock} onChoice={handleChoice} />;
          case 'reflection':
            return <ReflectionBlock block={augmentedBlock} onNavigate={handleNavigate} getDynamicText={getDynamicText} />;
          case 'quiz':
            return <QuizBlock block={augmentedBlock} onComplete={() => handleNavigate(augmentedBlock.next_block)} />;
          default:
            return <p>Unsupported block type: {currentBlock.type}</p>;
        }
    }
  };

  const renderLessonContent = () => {
    if (isLoading) {
      return (
        <div className="flex flex-col items-center justify-center gap-4 text-cyan-400/80 h-48">
          <Loader size={48} className="animate-spin" />
          <p className="font-mono">Loading Mission...</p>
        </div>
      );
    }

    if (error) {
      return (
        <div className="flex flex-col items-center justify-center gap-4 text-red-400/80 h-48 bg-red-900/20 p-8 rounded-lg">
          <AlertTriangle size={48} />
          <p className="font-mono text-center">{error}</p>
          <Link to="/dashboard" className="mt-4 text-cyan-300 hover:underline">Return to Dashboard</Link>
        </div>
      );
    }

    return (
      <>
        <div className="mb-8">
            <div className="flex justify-between items-center mb-2 font-mono text-sm text-cyan-300">
                <span>Mission Progress</span>
                <span>Block {currentBlockIndex + 1} of {lesson.total_blocks}</span>
            </div>
            <div className="w-full bg-black/30 rounded-full h-2.5">
                <div 
                    className="bg-gradient-to-r from-cyan-500 to-purple-500 h-2.5 rounded-full transition-all duration-500" 
                    style={{ width: `${((currentBlockIndex + 1) / lesson.total_blocks) * 100}%` }}
                ></div>
            </div>
        </div>
        <MediaDisplay media={currentBlock?.media} initialIndex={currentMediaIndex} onMediaChange={handleMediaChange}  />
        {renderLessonFlow()}
      </>
    );
  };


  const handleMediaChange = useCallback((index) => {
    setCurrentMediaIndex(index);
    saveLessonProgress(currentBlockId, userTags, index, chatHistory); // Save media index
  }, [currentBlockId, userTags, saveLessonProgress, chatHistory]);

  const lessonNavControls = (
    <div className="flex items-center gap-2">
      <button 
        onClick={() => setIsDebuggerOpen(true)}
        className="font-mono text-xs bg-purple-500/20 text-purple-300 px-3 py-1.5 rounded-md hover:bg-purple-500/40 transition-colors flex items-center gap-1.5"
      >
        Debug
      </button>
      <button 
        onClick={handleReplay}
        className="font-mono text-xs bg-red-500/20 text-red-300 px-3 py-1.5 rounded-md hover:bg-red-500/40 transition-colors flex items-center gap-1.5"
      >
        <RefreshCw size={12} />
        Replay from beginning
      </button>
    </div>
  );


  const handleChatToggle = () => {
    setIsChatOpen(prev => !prev);
  };

  const handleSendMessage = useCallback((message) => {
    const newHistory = [...chatHistory, { sender: 'user', content: message }];
    setChatHistory(newHistory);

    const runAnalysis = async () => {
      try {
        const payload = {
          lessonData: lesson,
          currentBlock: currentBlock,
          userResponse: { text: message, type: 'chat' },
          userTags: userTags,
          chatHistory: newHistory,
        };
        const response = await analyzeInteraction(payload);

        if (response?.ai_message) {
          setChatHistory([...newHistory, { sender: 'ai', content: response.ai_message }]);
        }

        setLastAnalysis(response);
        setBackendAiMessage(response.ai_message);
      } catch (error) {
        console.error("Failed to send chat message:", error);
      }
    };
    runAnalysis();
    saveLessonProgress(currentBlockId, userTags, currentMediaIndex, newHistory); //update chatHistory

  }, [chatHistory, lesson, currentBlock, userTags, saveLessonProgress, currentBlockId, currentMediaIndex]);


  return (
    <div className="min-h-screen bg-black text-white overflow-hidden relative">
      <div className="absolute inset-0 z-0 pointer-events-none bg-[radial-gradient(ellipse_at_top_left,_rgba(236,72,153,0.15),_transparent_50%),radial-gradient(ellipse_at_bottom_right,_rgba(0,139,139,0.1),_transparent_60%)]"></div>
      
      <Navbar 
        rightControls={
          !isLoading && !error ? (
            <div className="flex items-center gap-2">
              {lessonId && <LessonProgressIndicator lessonId={lessonId} />} {/* Render here */}
              {lessonNavControls}
              <button
                onClick={handleChatToggle}
                className="font-mono text-xs bg-blue-500/20 text-blue-300 px-3 py-1.5 rounded-md hover:bg-blue-500/40 transition-colors flex items-center gap-1.5"
              >
                <MessageSquare size={16} />
                Chat
              </button>
            </div>
          ) : null
        }
      />
      
      <DebugPanel 
        isOpen={isDebuggerOpen}
        onClose={() => setIsDebuggerOpen(false)}
        lesson={lesson}
        onJump={handleJumpToBlock}
        currentBlockId={currentBlockId}
        lastAnalysis={lastAnalysis}
        userTags={userTags}
      />

      <main className="relative z-10 flex items-start justify-center min-h-screen pt-24 pb-12 px-4 md:px-8">
        <div className="absolute top-24 left-8 z-20">
          <Link to="/dashboard" className="flex items-center gap-2 text-gray-400 hover:text-white transition-colors">
            <ArrowLeft size={20} />
            Back to Dashboard
          </Link>
        </div>

        <div className="flex flex-col md:flex-row items-start w-full max-w-screen-xl mx-auto gap-8">
          
          <div className="relative w-full md:w-2/5 h-80 md:h-[600px] top-24">
            {lesson && !isLoading && (
              <div className="absolute top-0 left-0 right-0 z-10 p-4 text-center md:text-left">
                <h1 className="text-3xl md:text-4xl font-bold text-cyan-300 mb-2 tracking-wide">
                  {lesson.title}
                </h1>
                <p className="text-gray-400 font-mono">
                  Mission ID: {lesson.mission_id}
                </p>
              </div>
            )}
            <CharacterModel />
          </div>

          <div className="w-full md:w-3/5">
            {renderLessonContent()}
          </div>

        </div>
      </main>
      
      <ChatPanel
        isOpen={isChatOpen}
        onClose={() => setIsChatOpen(false)}
        chatHistory={chatHistory}
        onSendMessage={handleSendMessage}
      />

      {/* Log Button */}
      <div className="fixed bottom-6 left-1/2 -translate-x-1/2 z-50">
        <button
          onClick={() => setIsLogOpen(true)}
          className="flex items-center justify-center gap-2 px-6 py-3 bg-gradient-to-br from-purple-600 to-cyan-600 text-white font-bold tracking-wider rounded-full shadow-lg hover:scale-105 transition-all duration-300"
          aria-label="Open Mission Log"
        >
          <BookOpen size={20} />
          <span>LOG</span>
        </button>
      </div>

      <LogPanel
        isOpen={isLogOpen}
        onClose={() => setIsLogOpen(false)}
        logs={analysisLog}
      />
    </div>
  );
};

export default LessonPage;<|MERGE_RESOLUTION|>--- conflicted
+++ resolved
@@ -250,15 +250,12 @@
             setUserTags(prevTags => {
                 const withAdded = [...new Set([...prevTags, ...(response.added_traits || [])])];
                 const withRemoved = withAdded.filter(t => !(response.removed_traits || []).includes(t));
-<<<<<<< HEAD
                 if (currentBlock.next_block || pendingNavigation) {
                   saveLessonProgress(currentBlock.next_block || pendingNavigation, withRemoved, currentMediaIndex);
                 } else {
                   console.warn('[handleChoice] Not saving progress: next_block is null', { currentBlock, pendingNavigation });
                 }
-=======
                 saveLessonProgress(currentBlock.next_block || pendingNavigation, withRemoved, currentMediaIndex, chatHistory); // Save with updated tags
->>>>>>> 51ca2568
                 // Update persistent traits
                 const updatedPersistentTags = [...new Set([...persistentUserTags, ...withAdded])].filter(t => !response.removed_traits?.includes(t));
                 savePersistentUserTags(updatedPersistentTags);
@@ -267,12 +264,12 @@
             });
         }
         else {
-<<<<<<< HEAD
           if (currentBlock.next_block || pendingNavigation) {
             saveLessonProgress(currentBlock.next_block || pendingNavigation, userTags, currentMediaIndex);
           } else {
             console.warn('[handleChoice] Not saving progress: next_block is null', { currentBlock, pendingNavigation });
           }
+          saveLessonProgress(currentBlock.next_block || pendingNavigation, userTags, currentMediaIndex, chatHistory);  // Save even if no tag changes
         }
         // --- NEW: Save choice to backend for trait tracking ---
         if (userId && lesson && currentBlock && currentBlock.block_id) {
@@ -285,9 +282,6 @@
           });
         } else {
           console.warn('[handleChoice] Not saving choice: missing userId, lesson, or currentBlock.block_id', { userId, lesson, currentBlock });
-=======
-          saveLessonProgress(currentBlock.next_block || pendingNavigation, userTags, currentMediaIndex, chatHistory);  // Save even if no tag changes
->>>>>>> 51ca2568
         }
         // --- END NEW ---
         setPageState('feedback');
@@ -295,24 +289,17 @@
         console.error("Failed to analyze interaction:", err);
         handleNavigate(next_block);
         setPageState('idle');
-<<<<<<< HEAD
         if (next_block) {
           saveLessonProgress(next_block, userTags);
         } else {
           console.warn('[handleChoice] Not saving progress on error: next_block is null', { next_block });
         }
-=======
         saveLessonProgress(next_block, userTags, currentMediaIndex, chatHistory); // Save progress even on failure
->>>>>>> 51ca2568
       }
     };
     runAnalysis();
-<<<<<<< HEAD
-  }, [userTags, lesson, currentBlock, handleNavigate, pendingNavigation, saveLessonProgress, currentMediaIndex, persistentUserTags, savePersistentUserTags, userId]);
-=======
   }, [userTags, lesson, currentBlock, handleNavigate, pendingNavigation, saveLessonProgress, currentMediaIndex, persistentUserTags, savePersistentUserTags, chatHistory]);
 
->>>>>>> 51ca2568
 
   // When lesson is completed (e.g. in Debrief block or similar)
   const markLessonAsComplete = useCallback(() => {
